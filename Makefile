--- conflicted
+++ resolved
@@ -114,18 +114,7 @@
 ########################################
 ### Libs
 
-<<<<<<< HEAD
-protoc_libs:
-	## If you get the following error,
-	## "error while loading shared libraries: libprotobuf.so.14: cannot open shared object file: No such file or directory"
-	## See https://stackoverflow.com/a/25518702
-	protoc $(INCLUDE) --go_out=plugins=grpc:. libs/common/*.proto
-	@echo "--> adding nolint declarations to protobuf generated files"
-	@awk '/package common/ { print "//nolint: gas"; print; next }1' libs/common/types.pb.go > libs/common/types.pb.go.new
-	@mv libs/common/types.pb.go.new libs/common/types.pb.go
-=======
 protoc_libs: libs/common/types.pb.go
->>>>>>> 40342bfa
 
 gen_certs: clean_certs
 	## Generating certificates for TLS testing...
